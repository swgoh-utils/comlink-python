"""
Python 3 interface library for swgoh-comlink (https://github.com/swgoh-utils/swgoh-comlink)
"""

import hashlib
import hmac
import os
import time
from json import loads, dumps

import requests

from .version import __version__


def _get_player_payload(allycode=None, player_id=None, enums=False):
    """
    Helper function to build payload for get_player functions
    :param allycode: player allyCode
    :param player_id: player game ID
    :param enums: boolean
    :return: dict
    """
    payload = {
        "payload": {},
        "enums": enums}
    # If player ID is provided use that instead of allyCode
    if not allycode and player_id:
        payload['payload']['playerId'] = f'{player_id}'
    # Otherwise use allyCode to lookup player data
    else:
        payload['payload']['allyCode'] = f'{allycode}'
    return payload


class SwgohComlink:
    """
    Class definition for swgoh-comlink interface and supported methods.
    Instances of this class are used to query the Star Wars Galaxy of Heroes
    game servers for exposed endpoints via the swgoh-comlink proxy library
    running on the same host.
    """

    def __init__(self,
                 url: str = "http://localhost:3000",
                 access_key: str = None,
                 secret_key: str = None,
                 stats_url: str = "http://localhost:3223"
                 ):
        """
        Set initial values when new class instance is created
        :param url: The URL where swgoh-comlink is running. Defaults to 'http://localhost:3000'
        :param access_key: The HMAC public key. Default to None which indicates HMAC is not used.
        :param secret_key: The HMAC private key. Default to None which indicates HMAC is not used.
        :param stats_url: The url of the swgoh-stats service (if used), such as 'http://localhost:3223'
        """
        self.__version__ = __version__
        self.url_base = url
        self.stats_url_base = stats_url
        self.hmac = False  # HMAC use disabled by default
        self.game_version = None
        self.localization_version = None
        # Use values passed from client first, otherwise check for environment variables
        if access_key:
            self.access_key = access_key
        elif os.environ.get('ACCESS_KEY'):
            self.access_key = os.environ.get('ACCESS_KEY')
        else:
            self.access_key = None
        if secret_key:
            self.secret_key = secret_key
        elif os.environ.get('SECRET_KEY'):
            self.secret_key = os.environ.get('SECRET_KEY')
        else:
            self.secret_key = None
        if self.access_key and self.secret_key:
            self.hmac = True

        meta_data = self.get_game_metadata()
        if 'latestGamedataVersion' in meta_data:
            self.game_version = meta_data['latestGamedataVersion']
        if 'latestLocalizationBundleVersion' in meta_data:
            self.localization_version = meta_data['latestLocalizationBundleVersion']

    def _post(self,
                    url_base: str = None,
                    endpoint: str = None,
                    payload: dict = None
                    ):
        """
        Execute HTTP POST operation against swgoh-comlink
        :param url_base: Base URL for the request method
        :param endpoint: which game endpoint to call
        :param payload: POST payload json data
        :return: dict
        """
        if not url_base:
            url_base = self.url_base
        post_url = url_base + f'/{endpoint}'
        req_headers = {}
        # If access_key and secret_key are set, perform HMAC security
        if self.hmac:
            req_time = str(int(time.time() * 1000))
            req_headers = {"X-Date": f'{req_time}'}
            hmac_obj = hmac.new(key=self.secret_key.encode(), digestmod=hashlib.sha256)
            hmac_obj.update(req_time.encode())
            hmac_obj.update(b'POST')
            hmac_obj.update(f'/{endpoint}'.encode())
            # json dumps separators needed for compact string formatting required for compatibility with
            # comlink since it is written with javascript as the primary object model
            # ordered dicts are also required with the 'payload' key listed first for proper MD5 hash calculation
            if payload:
                payload_string = dumps(payload, separators=(',', ':'))
            else:
                payload_string = dumps({})
            payload_hash_digest = hashlib.md5(payload_string.encode()).hexdigest()
            hmac_obj.update(payload_hash_digest.encode())
            hmac_digest = hmac_obj.hexdigest()
            req_headers['Authorization'] = f'HMAC-SHA256 Credential={self.access_key},Signature={hmac_digest}'
        try:
            r = requests.post(post_url, json=payload, headers=req_headers)
            return loads(r.content.decode('utf-8'))
        except Exception as e:
            raise e


    def get_unit_stats(self, request_payload, flags = None, language = None):
        """
        Calculate unit stats using swgoh-stats service interface to swgoh-comlink

        :param request_payload:
        :param flags: List of flags to include in the request URI
        :param language: String indicating the desired localized language
        :return: object
        """
        query_string = None

        if flags:
            if isinstance(flags, list):
                flags = 'flags=' + ','.join(flags)
            else:
                raise RuntimeError('Invalid "flags" parameter. Expecting type "list"')
        if language:
            language = f'language={language}'
        if flags or language:
            query_string = f'?' + '&'.join(filter(None, [flags, language]))
        endpoint_string = f'api' + query_string if query_string else 'api'
        return self._post(url_base=self.stats_url_base, endpoint=endpoint_string, payload=request_payload)

    def get_enums(self):
        """
        Get an object containing the game data enums
        :return: object
        """
        url = self.url_base + '/enums'
        try:
            r = requests.request('GET', url)
            return loads(r.content.decode('utf-8'))
        except Exception as e:
            raise e

    # alias for non PEP usage of direct endpoint calls
    getEnums = get_enums
    def get_events(self):
        """
        Get an object containing the events game data
        :return: object
        """
        url = self.url_base + '/enums'
        try:
            r = requests.request('GET', url)
            return loads(r.content.decode('utf-8'))
        except Exception as e:
            raise e

    # alias for non PEP usage of direct endpoint calls
    getEvents = get_events

    def get_game_data(self,
                            version: str = "",
                            include_pve_units=True,
                            request_segment: int = 0,
                            enums=False
                            ):
        """
        Get game data
        :param version: string (found in metadata key value 'latestGamedataVersion')
        :param include_pve_units: boolean [Defaults to True]
        :param request_segment: integer >=0 [Defaults to 0]
        :param enums: boolean [Defaults to False]
        :return: dict
        """
        game_version = self.game_version
        if version != "":
            game_version = version
        payload = {
            "payload": {
                "version": f"{game_version}",
                "includePveUnits": include_pve_units,
                "requestSegment": request_segment
            },
            "enums": enums
        }
        return self._post(endpoint='data', payload=payload)

    # alias for non PEP usage of direct endpoint calls
    getGameData = get_game_data
    def get_localization(self,
                               id: str,
                               unzip=False,
                               enums=False
                               ):
        """
        Get localization data from game
        :param id: latestLocalizationBundleVersion found in game metadata. (Required)
        :param unzip: boolean [Defaults to False]
        :param enums: boolean [Defaults to False]
        :return: dict
        """
        payload = {
            'unzip': unzip,
            'enums': enums,
            'payload': {
                'id': id
            }
        }
        return self._post(endpoint='localization', payload=payload)

    # aliases for non PEP usage of direct endpoint calls
    getLocalization = get_localization
    getLocalizationBundle = get_localization
    get_localization_bundle = get_localization

    def get_game_metadata(self, client_specs = None, enums = False):
        """
        Get the game metadata. Game metadata contains the current game and localization versions.
        :param client_specs:  Optional dictionary containing
        :param enums: Boolean signifying whether enums in response should be translated to text. [Default: False]
        :return: dict

        {
          "payload": {
            "clientSpecs": {
              "platform": "string",
              "bundleId": "string",
              "externalVersion": "string",
              "internalVersion": "string",
              "region": "string"
            }
          },
          "enums": false
        }
        """
        if client_specs:
            payload = { "payload": { "client_specs": client_specs}, "enums": enums }
        else:
            payload = {}
        return self._post(endpoint='metadata', payload=payload)

    # alias for non PEP usage of direct endpoint calls
    getGameMetaData = get_game_metadata
    getMetaData = get_game_metadata
    get_metadata = get_game_metadata

    def get_player(self,
                         allycode: str or int = None,
                         player_id: str = None,
                         enums=False
                         ):
        """
        Get player information from game
        :param allycode: integer or string representing player allycode
        :param player_id: string representing player game ID
        :param enums: boolean [Defaults to False]
        :return: dict
        """
        payload = _get_player_payload(allycode=allycode, player_id=player_id, enums=enums)
        return self._post(endpoint='player', payload=payload)

    # alias for non PEP usage of direct endpoint calls
    getPlayer = get_player

    def get_player_arena(self,
                               allycode: int = None,
                               player_id: str = None,
                               playerDetailsOnly = False,
                               enums=False
                               ):
        """
        Get player arena information from game
        :param allycode: integer or string representing player allycode
        :param player_id: string representing player game ID
        :param playerDetailsOnly: filter results to only player details [Defaults to False]
        :param enums: boolean [Defaults to False]
        :return: dict
        """
        payload = _get_player_payload(allycode=allycode, player_id=player_id, enums=enums)
<<<<<<< HEAD
        payload['payload']['playerDetailsOnly'] = playerDetailsOnly
        return self._post('playerArena', payload)
=======
        return self._post(endpoint='playerArena', payload=payload)
>>>>>>> f5f62825

    # alias to allow for get_arena() calls as a shortcut for get_player_arena() and non PEP variations
    get_arena = get_player_arena
    get_player_arena_profile = get_player_arena
    getPlayerArena = get_player_arena
    getPlayerArenaProfile = get_player_arena

    def get_guild(self,
                        guild_id: str,
                        include_recent_guild_activity_info=False,
                        enums=False
                        ):
        """
        Get guild information for a specific Guild ID.
        :param guild_id: ID of guild to retrieve. Guild ID can be found in the output of the get_player() call. (Required)
        :param include_recent_guild_activity_info: boolean [Default: False] (Optional)
        :param enums: Should enums in response be translated to text. [Default: False] (Optional)
        :return: dict
        """
        payload = {
            "payload": {
                "guildId": guild_id,
                "includeRecentGuildActivityInfo": include_recent_guild_activity_info
            },
            "enums": enums
        }
        guild = self._post(endpoint='guild', payload=payload)
        if 'guild' in guild.keys():
            guild = guild['guild']
        return guild

    # alias for non PEP usage of direct endpoint calls
    getGuild = get_guild

    def get_guilds_by_name(self,
                                 name: str,
                                 start_index: int = 0,
                                 count: int = 10,
                                 enums=False
                                 ):
        """
        Search for guild by name and return match.
        :param name: string for guild name search
        :param start_index: integer representing where in the resulting list of guild name matches the return object should begin
        :param count: integer representing the maximum number of matches to return, [Default: 10]
        :param enums: Whether to translate enums in response to text, [Default: False]
        :return: dict
        """
        payload = {
            "payload": {
                "name": name,
                "filterType": 4,
                "startIndex": start_index,
                "count": count
            },
            "enums": enums
        }
        return self._post(endpoint='getGuilds', payload=payload)

    # alias for non PEP usage of direct endpoint calls
    getGuildByName = get_guilds_by_name

    def get_guilds_by_criteria(self,
                                     search_criteria: dict,
                                     start_index: int = 0,
                                     count: int = 10,
                                     enums=False
                                     ):
        """
        Search for guild by guild criteria and return matches.
        :param search_criteria: Dictionary
        :param start_index: integer representing where in the resulting list of guild name matches the return object should begin
        :param count: integer representing the maximum number of matches to return
        :param enums: Whether to translate enum values to text [Default: False]
        :return: dict

        search_criteria_template = {
            "min_member_count": 1,
            "max_member_count": 50,
            "include_invite_only": True,
            "min_guild_galactic_power": 1,
            "max_guild_galactic_power": 500000000,
            "recent_tb_participated_in": []
        }
        """
        payload = {
            "payload": {
                "searchCriteria": search_criteria,
                "filterType": 5,
                "startIndex": start_index,
                "count": count
            },
            "enums": enums
        }
<<<<<<< HEAD
        return self._post('getGuilds', payload)

    # alias for non PEP usage of direct endpoint calls
    getGuildByCriteria = get_guilds_by_criteria
=======
        return self._post(endpoint='getGuilds', payload=payload)
>>>>>>> f5f62825
<|MERGE_RESOLUTION|>--- conflicted
+++ resolved
@@ -295,12 +295,8 @@
         :return: dict
         """
         payload = _get_player_payload(allycode=allycode, player_id=player_id, enums=enums)
-<<<<<<< HEAD
         payload['payload']['playerDetailsOnly'] = playerDetailsOnly
-        return self._post('playerArena', payload)
-=======
         return self._post(endpoint='playerArena', payload=payload)
->>>>>>> f5f62825
 
     # alias to allow for get_arena() calls as a shortcut for get_player_arena() and non PEP variations
     get_arena = get_player_arena
@@ -395,11 +391,7 @@
             },
             "enums": enums
         }
-<<<<<<< HEAD
-        return self._post('getGuilds', payload)
-
-    # alias for non PEP usage of direct endpoint calls
-    getGuildByCriteria = get_guilds_by_criteria
-=======
         return self._post(endpoint='getGuilds', payload=payload)
->>>>>>> f5f62825
+
+    # alias for non PEP usage of direct endpoint calls
+    getGuildByCriteria = get_guilds_by_criteria
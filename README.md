# comlink-python

## Description

A python wrapper for the [swgoh-comlink](https://github.com/swgoh-utils/swgoh-comlink) tool.

## Installation
```buildoutcfg
pip install swgoh_comlink
```

## Usage

Usage example:

```python
import swgoh_comlink

comlink = swgoh_comlink.SwgohComlink(host='http://localhost:3000')
player_data = comlink.get_player(allycode=245866537)
player_name = player_data['name']
```

Usage example with MHAC enabled:

```python
import swgoh_comlink

comlink = swgoh_comlink.SwgohComlink(
<<<<<<< HEAD
    host='http://localhost',
    port='3000',
    access_key='public_key',
=======
    url='http://localhost:3000', 
    access_key='public_key', 
>>>>>>> c2586b6c
    secret_key='this_string_should_be_secret'
)
player_data = comlink.get_player(allycode=245866537)
player_name = player_data['name']
```

# Parameters

- **_url_**: the URL where the swgoh-comlink service is running. Defaults to `http://localhost:3000`
- **_access_key_**: The "public" portion of the shared key used in HMAC request signing. Defaults to `None` which disables HMAC signing of requests. Can also be read from the ACCESS_KEY environment variable.
- **_secret_key_**: The "private" portion of the key used in HMAC request signing. Defaults to `None` which disables HMAC signing of requests. Can also be read from the SECRET_KEY environment variable.

## Support

<<<<<<< HEAD
Issues can be reported in [Github](https://github.com/swgoh-utils/comlink-python/issues).
=======
Issues can be reported in [GitHub](https://github.com/swgoh-utils/comlink-python/issues).
>>>>>>> c2586b6c

Join the [discord server](https://discord.gg/6PBfG5MzR3)<|MERGE_RESOLUTION|>--- conflicted
+++ resolved
@@ -27,14 +27,8 @@
 import swgoh_comlink
 
 comlink = swgoh_comlink.SwgohComlink(
-<<<<<<< HEAD
-    host='http://localhost',
-    port='3000',
-    access_key='public_key',
-=======
     url='http://localhost:3000', 
     access_key='public_key', 
->>>>>>> c2586b6c
     secret_key='this_string_should_be_secret'
 )
 player_data = comlink.get_player(allycode=245866537)
@@ -49,10 +43,6 @@
 
 ## Support
 
-<<<<<<< HEAD
-Issues can be reported in [Github](https://github.com/swgoh-utils/comlink-python/issues).
-=======
 Issues can be reported in [GitHub](https://github.com/swgoh-utils/comlink-python/issues).
->>>>>>> c2586b6c
 
 Join the [discord server](https://discord.gg/6PBfG5MzR3)